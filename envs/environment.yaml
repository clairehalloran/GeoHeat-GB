# SPDX-FileCopyrightText: : 2017-2022 The PyPSA-Eur Authors
#
# SPDX-License-Identifier: MIT

name: pypsa-eur
channels:
- conda-forge
- bioconda
dependencies:
- python>=3.8
- pip

<<<<<<< HEAD
  - pypsa>=0.19.2
  - atlite>=0.2.5
  - dask
  - jupyter
  - nbconvert
=======
- pypsa>=0.21.3
- atlite>=0.2.9
- dask
>>>>>>> 58c02423

  # Dependencies of the workflow itself
- xlrd
- openpyxl
- pycountry
- seaborn
- snakemake-minimal
- memory_profiler
- yaml
- pytables
- lxml
- powerplantmatching>=0.5.5
- numpy<1.24
- pandas
- geopandas>=0.11.0
- xarray
- netcdf4
- networkx
- scipy
- shapely<2.0
- progressbar2
- pyomo
- matplotlib<3.6
- proj
- fiona
- country_converter

  # Keep in conda environment when calling ipython
- ipython

  # GIS dependencies:
- cartopy
- descartes
- rasterio!=1.2.10

  # PyPSA-Eur-Sec Dependencies
- geopy
- tqdm
- pytz
- tabula-py
- pyxlsb

- pip:
  - vresutils>=0.3.1
  - tsam>=1.1.0<|MERGE_RESOLUTION|>--- conflicted
+++ resolved
@@ -10,17 +10,11 @@
 - python>=3.8
 - pip
 
-<<<<<<< HEAD
-  - pypsa>=0.19.2
-  - atlite>=0.2.5
-  - dask
-  - jupyter
-  - nbconvert
-=======
 - pypsa>=0.21.3
 - atlite>=0.2.9
 - dask
->>>>>>> 58c02423
+- jupyter
+- nbconvert
 
   # Dependencies of the workflow itself
 - xlrd
