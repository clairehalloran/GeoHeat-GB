--- conflicted
+++ resolved
@@ -29,7 +29,8 @@
   build_cutout: false
   retrieve_cutout: true
   build_natura_raster: false
-<<<<<<< HEAD
+  retrieve_natura_raster: true
+  custom_busmap: false
 
 co2emissions:
   # absolute_limit: 7.75e+7
@@ -37,11 +38,7 @@
   infer_base:
     category: 1A1a
     year: 1990
-=======
-  retrieve_natura_raster: true
-  custom_busmap: false
->>>>>>> 9048af48
-
+  
 electricity:
   voltages: [220., 300., 380.]
 
